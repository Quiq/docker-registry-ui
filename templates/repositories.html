{{extends "base.html"}}

{{block head()}}
<script type="text/javascript">
    $(document).ready(function() {
        $('#datatable').DataTable({
            "pageLength": 25,
            "stateSave": true
        });
        $('#namespace').on('change', function (e) {
            window.location = '{{ base_path }}/' + this.value;
        });
        namespace = window.location.pathname;
        namespace = namespace.replace("{{ base_path }}", "");
        if (namespace == '/') {
            namespace = 'library';
        } else {
            namespace = namespace.split('/')[1]
        }
        $('#namespace').val(namespace);
    });
</script>
{{end}}

{{block body()}}
<div style="float: right">
    <select id="namespace" class="form-control input-sm" style="height: 36px">
        {{range namespace := namespaces}}
        <option value="{{ namespace }}">{{ namespace }}</option>
        {{end}}
    </select>
</div>
<div style="float: right">
    <ol class="breadcrumb">
        <li class="active">Namespace</li>
    </ol>
</div>

<ol class="breadcrumb">
    <li><a href="{{ base_path }}/">Home</a></li>
</ol>

<table id="datatable" class="table table-striped table-bordered">
    <thead bgcolor="#ddd">
        <tr>
            <th>Repository</th>
            <th width="20%">Tags</th>
        </tr>
    </thead>
    <tbody>
        {{range repo := repos}}
            <tr>
<<<<<<< HEAD
                <td><a href="{{ base_path }}/{{ namespace }}/{{ repo }}">{{ repo }}</a></td>
=======
                <td><a href="/{{ namespace }}/{{ repo |url_encoded_path }}">{{ repo }}</a></td>
>>>>>>> aaf65ed7
                <td>{{ tagCounts[namespace+"/"+repo] }}</td>
            </tr>
        {{end}}
    </tbody>
</table>
{{end}}<|MERGE_RESOLUTION|>--- conflicted
+++ resolved
@@ -50,11 +50,7 @@
     <tbody>
         {{range repo := repos}}
             <tr>
-<<<<<<< HEAD
-                <td><a href="{{ base_path }}/{{ namespace }}/{{ repo }}">{{ repo }}</a></td>
-=======
-                <td><a href="/{{ namespace }}/{{ repo |url_encoded_path }}">{{ repo }}</a></td>
->>>>>>> aaf65ed7
+                <td><a href="{{ base_path }}/{{ namespace }}/{{ repo|url_encoded_path }}">{{ repo }}</a></td>
                 <td>{{ tagCounts[namespace+"/"+repo] }}</td>
             </tr>
         {{end}}
